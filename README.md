--- conflicted
+++ resolved
@@ -1,75 +1,69 @@
 # discord.js
+Discord.js is a node module that allows you to interface with the [Discord](https://discordapp.com/) API for creation of things such as bots or loggers.
 
-[![Build Status](https://travis-ci.org/discord-js/discord.js.svg)](https://travis-ci.org/discord-js/discord.js)
+The aim of this API is to make it *really* simple to start developing your bots. This API has server, channel and user tracking, as well as tools to make identification really simple.
 
-discord.js is a node module used as a way of interfacing with
-[Discord](https://discordapp.com/). It is a very useful module for creating
-bots.
+The new rewrite of the API (version 3+) is written in ECMAScript 6 and compiled down to EC5 using Babel. It allows the code to be written faster and more consistently, and take use of new features.
+
+## New update break your code? Read why [here](https://github.com/discord-js/discord.js/wiki#why-did-my-code-break-with-the-new-update).
+
+**[Find the website here.](http://discord-js.github.io)**
+
+**[For more information, click here.](https://github.com/hydrabolt/discord.js/wiki)**
+
+### This module is still in alpha - especially the newer versions!
+
+This node module is still in alpha, and some methods and functions may change or completely disappear!
 
 ### Installation
-`npm install --save discord.js`
+``npm install --save discord.js``
 
----
+### Features
 
-### Example
+* Send, Receive Delete and **Edit** messages from channels _and_ DMs! Auto-initiates DMs for you!
+* Create, Delete and Leave servers and channels
+* Create invites for Servers
+* Silent Mention - trigger mention notification without actually @mentioning a user!
+* Get complete metadata on users, channels and servers - including avatars.
+* Get limitless logs from channels.
+* Fast and efficient caching
+* Auto-cache messages
+
+### Example usage
 ```js
-var Discord = require("discord.js");
+/*
+ * A basic bot that shows how to connect to a Discord account,
+ * how to listen to messages and how to send messages.
+ *
+ * This bot responds to every "ping" message with a "pong".
+ */
 
-var mybot = new Discord.Client();
+var Discord = require( "discord.js" );
 
-mybot.on("message", function(message){
-	
-	if(message.content === "ping")
-		mybot.reply(message, "pong");
-	
-});
+// Create the bot
+var myBot = new Discord.Client();
 
-mybot.login("email", "password");
+// Login with an example email and password
+myBot.login( "hello@example.com", "password1" );
+
+// The "ready" event is triggered after the bot successfully connected to
+// Discord and is ready to send messages.
+myBot.on( "ready", function() {
+	console.log( "Bot connected successfully." );
+} );
+
+// Add a listener to the "message" event, which triggers upon receiving
+// any message
+myBot.on( "message", function( message ) {
+	// message.content accesses the content of the message as a string.
+	// If it is equal to "ping", then the bot should respond with "pong".
+	if ( message.content === "ping" ) {
+		// Send a message ("pong") to the channel the message was sent in,
+		// which is accessed by message.channel.
+		this.sendMessage( message.channel, "pong" );
+	}
+} );
 ```
----
-
-### Related Projects
-
-Here is a list of other Discord APIs:
-
-#### Java:
-[Discord4J](https://github.com/nerd/Discord4J)
-#### .NET:
-[Discord.Net](https://github.com/RogueException/Discord.Net)
-
-[DiscordSharp](https://github.com/Luigifan/DiscordSharp)
-#### NodeJS
-[node-discord](https://github.com/izy521/node-discord) (similar to discord.js but lower level)
-
-#### PHP
-[DiscordPHP](https://github.com/teamreflex/DiscordPHP)
-
-#### Python
-[discord.py](https://github.com/Rapptz/discord.py)
-
-#### Ruby
-[discordrb](https://github.com/meew0/discordrb)
-
----
-
-### Links
-**[Documentation](https://github.com/discord-js/discord.js/wiki/Documentation)**
-
-**[GitHub](https://github.com/discord-js/discord.js)**
-
-**[Wiki](https://github.com/discord-js/discord.js/wiki)**
-
-<<<<<<< HEAD
-**[Website](http://discord-js.github.io/)**
-
-**[NPM](npmjs.com/package/discord.js)**
-
----
-
-### Contact
-
-If you would like to contact me, you can create an issue on the GitHub repo
-or send a DM to **hydrabolt** in [Discord API](https://discord.gg/0SBTUU1wZTY66OLO).
-=======
-**[Website](http://discord-js.github.io/)**
->>>>>>> bf80fc4a
+### TODO
+* Joining servers from an invite
+* Stealthy Ninja support